// Copyright (c) 2014 The SkyDNS Authors. All rights reserved.
// Copyright (c) 2015 Jan Broer
// Use of this source code is governed by The MIT License (MIT) that can be
// found in the LICENSE file.

package server

import (
	"strings"

<<<<<<< HEAD
	"github.com/janeczku/go-dnsmasq/dns"
=======
	log "github.com/Sirupsen/logrus"
	"github.com/miekg/dns"
>>>>>>> 5a479c86
)

// ServeDNSForward forwards a request to a nameservers and returns the response.
func (s *server) ServeDNSForward(w dns.ResponseWriter, req *dns.Msg) *dns.Msg {
	if s.config.NoRec || len(s.config.Nameservers) == 0 {
		m := new(dns.Msg)
		m.SetReply(req)
		m.SetRcode(req, dns.RcodeServerFailure)
		m.Authoritative = false
		m.RecursionAvailable = false
		if len(s.config.Nameservers) == 0 {
			log.Debug("Can not forward query, no nameservers defined")
			m.RecursionAvailable = true
		} else {
			m.RecursionAvailable = false
		}

		w.WriteMsg(m)
		return m
	}

	reqOrig := req.Copy()
	name := req.Question[0].Name
	searchFix := false
	searchCname := new(dns.CNAME)
	var nameFqdn string

	if dns.CountLabel(name) < 2 || dns.CountLabel(name) < s.config.Ndots {
		// append search domain to single-label queries
		if dns.CountLabel(name) < 2 && len(s.config.SearchDomains) > 0 {
			searchFix = true
		} else {
			log.Debugf("Can not forward query, name too short: `%s'", name)
			m := new(dns.Msg)
			m.SetReply(req)
			m.SetRcode(req, dns.RcodeServerFailure)
			m.Authoritative = false
			m.RecursionAvailable = true
			w.WriteMsg(m)
			return m
		}
	}

	tcp := isTCP(w)

	var (
		r      *dns.Msg
		err    error
		try    int
		sindex int
	)

RedoSearch:
	if searchFix {
		nameFqdn = strings.ToLower(appendDomain(name, s.config.SearchDomains[sindex]))
		searchCname.Hdr = dns.RR_Header{Name: name, Rrtype: dns.TypeCNAME, Class: dns.ClassINET, Ttl: 360}
		searchCname.Target = nameFqdn
		req.Question[0] = dns.Question{nameFqdn, req.Question[0].Qtype, req.Question[0].Qclass}
	}

	// Use request Id for "random" nameserver selection.
	nsid := int(req.Id) % len(s.config.Nameservers)
	try = 0
Redo:
	switch tcp {
	case false:
		r, _, err = s.dnsUDPclient.Exchange(req, s.config.Nameservers[nsid])
	case true:
		r, _, err = s.dnsTCPclient.Exchange(req, s.config.Nameservers[nsid])
	}
	if err == nil {
		if searchFix {
			// If rcode is NXDOMAIN repeat query
			if r.Rcode == dns.RcodeNameError {
				if try < len(s.config.Nameservers) {
					// repeat using other available nameservers
					try++
					nsid = (nsid + 1) % len(s.config.Nameservers)
					goto Redo
				} else if (sindex + 1) < len(s.config.SearchDomains) {
					// repeat using other available search domains
					sindex++
					goto RedoSearch
				}
			}

			// Insert CName resolving the queried hostname to hostname.searchdomain
			if len(r.Answer) > 0 {
				answers := []dns.RR{searchCname}
				for _, rr := range r.Answer {
					answers = append(answers, rr)
				}
				r.Answer = answers
			}
			// Restore original question
			r.Question[0] = reqOrig.Question[0]
		}
		r.Compress = true
		r.Id = req.Id
		w.WriteMsg(r)
		return r
	}
	// Seen an error, this can only mean, "server not reached", try again
	// but only if we have not exausted our nameservers.
	if try < len(s.config.Nameservers) {
		try++
		nsid = (nsid + 1) % len(s.config.Nameservers)
		goto Redo
	}

	log.Errorf("Failure forwarding request %q", err)
	m := new(dns.Msg)
	m.SetReply(reqOrig)
	m.SetRcode(reqOrig, dns.RcodeServerFailure)
	w.WriteMsg(m)
	return m
}

// ServeDNSReverse is the handler for DNS requests for the reverse zone. If nothing is found
// locally the request is forwarded to the forwarder for resolution.
func (s *server) ServeDNSReverse(w dns.ResponseWriter, req *dns.Msg) *dns.Msg {
	m := new(dns.Msg)
	m.SetReply(req)
	m.Compress = true
	m.Authoritative = false
	m.RecursionAvailable = true
	if records, err := s.PTRRecords(req.Question[0]); err == nil && len(records) > 0 {
		m.Answer = records
		if err := w.WriteMsg(m); err != nil {
			log.Errorf("Failure returning reply %q", err)
		}
		return m
	}
	// Always forward if not found locally.
	return s.ServeDNSForward(w, req)
}<|MERGE_RESOLUTION|>--- conflicted
+++ resolved
@@ -8,12 +8,8 @@
 import (
 	"strings"
 
-<<<<<<< HEAD
+	log "github.com/Sirupsen/logrus"
 	"github.com/janeczku/go-dnsmasq/dns"
-=======
-	log "github.com/Sirupsen/logrus"
-	"github.com/miekg/dns"
->>>>>>> 5a479c86
 )
 
 // ServeDNSForward forwards a request to a nameservers and returns the response.
